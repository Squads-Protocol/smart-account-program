use account_events::SynchronousTransactionEvent;
use anchor_lang::prelude::*;

use crate::{
    errors::*,
    state::*,
    events::*,
    utils::{validate_synchronous_consensus, SynchronousTransactionMessage},
    SmallVec,
    program::SquadsSmartAccountProgram
};

use super::CompiledInstruction;

#[derive(AnchorSerialize, AnchorDeserialize)]
pub struct SyncTransactionArgs {
    /// The index of the smart account this transaction is for
    pub account_index: u8,
    /// The number of signers to reach threshold and adequate permissions
    pub num_signers: u8,
    /// Expected to be serialized as a SmallVec<u8, CompiledInstruction>
    pub instructions: Vec<u8>,
}

#[derive(Accounts)]
pub struct SyncTransaction<'info> {
    #[account(
        seeds = [SEED_PREFIX, SEED_SETTINGS, settings.seed.to_le_bytes().as_ref()],
        bump = settings.bump,
    )]
    pub settings: Box<Account<'info, Settings>>,
    pub program: Program<'info, SquadsSmartAccountProgram>,
    // `remaining_accounts` must include the following accounts in the exact order:
    // 1. The exact amount of signers required to reach the threshold
    // 2. Any remaining accounts associated with the instructions
}

impl SyncTransaction<'_> {
    #[access_control(validate_synchronous_consensus( &ctx.accounts.settings, args.num_signers, &ctx.remaining_accounts))]
    pub fn sync_transaction(ctx: Context<Self>, args: SyncTransactionArgs) -> Result<()> {
        // Readonly Accounts
        let settings = &ctx.accounts.settings;

        let settings_key = settings.key();
        // Deserialize the instructions
        let compiled_instructions =
            SmallVec::<u8, CompiledInstruction>::try_from_slice(&args.instructions)
                .map_err(|_| SmartAccountError::InvalidInstructionArgs)?;
        // Convert to SmartAccountCompiledInstruction
        let settings_compiled_instructions: Vec<SmartAccountCompiledInstruction> =
            Vec::from(compiled_instructions)
                .into_iter()
                .map(SmartAccountCompiledInstruction::from)
                .collect();

        let smart_account_seeds = &[
            SEED_PREFIX,
            settings_key.as_ref(),
            SEED_SMART_ACCOUNT,
            &args.account_index.to_le_bytes(),
        ];

        let (smart_account_pubkey, smart_account_bump) =
            Pubkey::find_program_address(smart_account_seeds, ctx.program_id);

        // Get the signer seeds for the smart account
        let smart_account_signer_seeds = &[
            smart_account_seeds[0],
            smart_account_seeds[1],
            smart_account_seeds[2],
            smart_account_seeds[3],
            &[smart_account_bump],
        ];

        let executable_message = SynchronousTransactionMessage::new_validated(
            &settings.key(),
            &settings,
            &smart_account_pubkey,
            settings_compiled_instructions,
            &ctx.remaining_accounts,
        )?;

        // Execute the transaction message instructions one-by-one.
        // NOTE: `execute_message()` calls `self.to_instructions_and_accounts()`
        // which in turn calls `take()` on
        // `self.message.instructions`, therefore after this point no more
        // references or usages of `self.message` should be made to avoid
        // faulty behavior.
        executable_message.execute(smart_account_signer_seeds)?;

        // Log the event
        let event = SynchronousTransactionEvent {
            settings_pubkey: settings.key(),
<<<<<<< HEAD
            signers: ctx.remaining_accounts[..args.num_signers as usize]
                .iter()
                .map(|acc| acc.key.clone())
                .collect(),
=======
>>>>>>> 5a5e58ee
            account_index: args.account_index,
            instructions: executable_message.instructions,
            instruction_accounts: executable_message.accounts.iter().map(|a| a.key.clone()).collect(),
        };
        let log_authority_info = LogAuthorityInfo {
            authority: settings.to_account_info(),
            authority_seeds: get_settings_signer_seeds(settings.seed),
            bump: settings.bump,
            program: ctx.accounts.program.to_account_info(),
        };
        SmartAccountEvent::SynchronousTransactionEvent(event).log(&log_authority_info)?;
        Ok(())
    }
}
<|MERGE_RESOLUTION|>--- conflicted
+++ resolved
@@ -3,11 +3,11 @@
 
 use crate::{
     errors::*,
+    events::*,
+    program::SquadsSmartAccountProgram,
     state::*,
-    events::*,
     utils::{validate_synchronous_consensus, SynchronousTransactionMessage},
     SmallVec,
-    program::SquadsSmartAccountProgram
 };
 
 use super::CompiledInstruction;
@@ -91,16 +91,17 @@
         // Log the event
         let event = SynchronousTransactionEvent {
             settings_pubkey: settings.key(),
-<<<<<<< HEAD
             signers: ctx.remaining_accounts[..args.num_signers as usize]
                 .iter()
                 .map(|acc| acc.key.clone())
                 .collect(),
-=======
->>>>>>> 5a5e58ee
             account_index: args.account_index,
             instructions: executable_message.instructions,
-            instruction_accounts: executable_message.accounts.iter().map(|a| a.key.clone()).collect(),
+            instruction_accounts: executable_message
+                .accounts
+                .iter()
+                .map(|a| a.key.clone())
+                .collect(),
         };
         let log_authority_info = LogAuthorityInfo {
             authority: settings.to_account_info(),
@@ -111,4 +112,4 @@
         SmartAccountEvent::SynchronousTransactionEvent(event).log(&log_authority_info)?;
         Ok(())
     }
-}
+}